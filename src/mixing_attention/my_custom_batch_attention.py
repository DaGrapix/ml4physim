import os
import time
import random
import math 
import datetime as dt
from typing import Union

from tqdm import tqdm
import numpy as np

import torch
import torch.nn as nn
import torch.nn.functional as F
from torch import Tensor
from torch.nn import BatchNorm1d, Identity
from torch.nn import Linear
from torch_geometric.loader import DataLoader
from torch_geometric.data import Data

from lips import get_root_path
from lips.benchmark.airfransBenchmark import AirfRANSBenchmark
from lips.dataset.airfransDataSet import download_data
from lips.dataset.scaler.standard_scaler_iterative import StandardScalerIterative


# K-means clustering
# using a uniform at random initialisation
def centroid_uniform_initialisation(X:Tensor, k: int=100):
    samples = np.random.choice(a=X.shape[0], replace=False, size=k)
    return X[samples,:]

# using the k-means++ initialisation
def kmeans_plusplus_initialisation(X: torch.Tensor, k: int):
    n_samples = X.shape[0]
    # Step 1: Choose one center uniformly at random from among the data points.
    centroids = X[torch.randint(0, n_samples, (1,))]

    for _ in range(k - 1):
        # Step 2: For each data point x, compute D(x), the distance between x and the nearest center that has already been chosen.
        distances = torch.cdist(X, centroids, p=2)
        min_distances = torch.min(distances, dim=1)[0]

        # Step 3: Choose one new data point at random as a new center, using a weighted probability distribution where a point x is chosen with probability proportional to D(x)^2.
        probabilities = min_distances / torch.sum(min_distances)
        new_centroid_idx = torch.multinomial(probabilities, 1)

        # Add the new centroid to the list of centroids
        centroids = torch.cat([centroids, X[new_centroid_idx]], dim=0)

    return centroids

def k_means(X:Tensor, k: int=6, n_iter: int=1000):
    centroids = kmeans_plusplus_initialisation(X,k)

    for i in range(n_iter):
        # compute the distance of each point to the centroids
        distances = torch.cdist(X, centroids, p=2)

        # define the index associated to each centroid
        cluster_idx = torch.argmin(distances, dim=1)

        # compute the new centroids
        new_centroids = torch.stack([X[cluster_idx == i].mean(0) for i in range(k)])

        # end when we have converged
        if torch.all(centroids == new_centroids):
            break

        centroids = new_centroids
    return cluster_idx, centroids


def skeleton_sampling(X:Tensor, k: int=1000, method: Union['uniform', 'kmeans']='kmeans', n_iter: int=1000):
    if method == 'uniform':
        clustroid_idx = np.random.choice(a=X.shape[0], size=k, replace=False)
    elif method == 'kmeans':
        # extracting a skeleton from the cloudpoint
        _, centroids = k_means(X, k=k, n_iter=n_iter)

        clustroid_idx = []
        for point in centroids:
            clustroid_idx.append(torch.argmin(((X - point)**2).mean(dim=1)).item())
    else:
        raise ValueError('Invalid method for skeleton sampling')

    return clustroid_idx

def data_batching(X: Tensor, batch_size: int=7):
    n = X.shape[0]
    q,r = X.shape[0]//batch_size, X.shape[0]%batch_size
    split_X = []
    for i in range(X.shape[0]//batch_size):
        split_X.append(X[batch_size*i:batch_size*(i+1),:])
    if r > 0:
        split_X.append(torch.cat([X[q*batch_size:,:], split_X[-1][-(batch_size-r):,:]]))
    return split_X, r

def smoothL1(pred, target, keptcomponent=False):
    x = pred - target
    y = torch.minimum(x.abs(), x * x)
    if keptcomponent:
        return y.mean(0)
    else:
        return y.mean()


def smoothSoftmax(x):
    s = torch.nn.functional.softmax(x, dim=1)
    ss = torch.nn.functional.relu(x)
    num = ss * 0.1 + s
    denom = num.sum(1).unsqueeze(-1)
    return num / denom


class AttentionBlock(torch.nn.Module):
    def __init__(self, sIN, sOUT, yDIM=7, sPROJ=None):
        super(AttentionBlock, self).__init__()

        if sPROJ is None:
            sPROJ = sOUT

        self.k = torch.nn.Linear(yDIM, sPROJ)
        self.q = torch.nn.Linear(sIN, sPROJ)
        self.v = torch.nn.Linear(yDIM, sPROJ)

    def forward(self, x: Tensor, y: Tensor) -> Tensor:
        YK = self.k(y)
        XQ = self.q(x)
        YV = self.v(y)

        M = torch.matmul(XQ, YK.t())
        M = smoothSoftmax(M)
        output = torch.matmul(M, YV)

        return output


class Ransformer(torch.nn.Module):
    def __init__(self, **kwargs):
        super(Ransformer, self).__init__()

        self.k = kwargs['k']

        self.att1 = AttentionBlock(8, 32, yDIM=8)
        self.att2 = AttentionBlock(40, 121, yDIM=8)
        self.att3 = AttentionBlock(129, 249, yDIM=8)
        self.att4 = AttentionBlock(257, 8, yDIM=8)
        
        self.mlp = torch.nn.Sequential(
            Linear(8, 64),
            torch.nn.ReLU(),
            Linear(64, 64),
            torch.nn.ReLU(),
            Linear(64, 64),
            torch.nn.ReLU(),
            Linear(64, 8),
        )

        self.encoder = torch.nn.Sequential(
            Linear(7, 64),
            nn.ReLU(),
            Linear(64, 64),
            nn.ReLU(),
            Linear(64, 8)
        )

        self.decoder = torch.nn.Sequential(
            Linear(8, 64),
            nn.ReLU(),
            Linear(64, 64),
            nn.ReLU(),
            Linear(64, 4)
        )

        self.final_mlp = torch.nn.Sequential(
            Linear(16, 32),
            torch.nn.ReLU(),
            Linear(32, 32),
            torch.nn.ReLU(),
            Linear(32, 32),
            torch.nn.ReLU(),
            Linear(32, 8),
        )


    def forward(self, x, y):
        # encoding x and y
        x_enc = self.encoder(x)
        y_enc = self.encoder(y)

        # attention information
        z = self.att1(x_enc, y_enc)
        z = torch.cat([z, x_enc], dim=1)
        z = self.att2(z, y_enc)
        z = torch.cat([z, x_enc], dim=1)
        z = self.att3(z, y_enc)
        z = torch.cat([z, x_enc], dim=1)
        z = self.att4(z, y_enc)

        # pointwise information
        w = self.mlp(x_enc)

        # mixing the information
        x = torch.cat([z, w], dim=1)
        x = self.final_mlp(x)
        x = self.decoder(x)

        return x


class AugmentedSimulator():
    def __init__(self,benchmark,**kwargs):
        self.name = "AirfRANSSubmission"
        chunk_sizes=benchmark.train_dataset.get_simulations_sizes()
        scalerParams={"chunk_sizes":chunk_sizes}
        self.scaler = StandardScalerIterative(**scalerParams)

        self.model = None
        self.hparams = kwargs
        use_cuda = torch.cuda.is_available()
        self.device = 'cuda:0' if use_cuda else 'cpu'
        if use_cuda:
            print('Using GPU')
        else:
            print('Using CPU')

        self.model = Ransformer(**self.hparams)

    def process_dataset(self, dataset, training: bool) -> list[Data]:
        coord_x=dataset.data['x-position']
        coord_y=dataset.data['y-position']
        surf_bool=dataset.extra_data['surface']
        position = np.stack([coord_x,coord_y],axis=1)

        nodes_features,node_labels=dataset.extract_data()
        if training:
            print("Normalize train data")
            nodes_features, node_labels = self.scaler.fit_transform(nodes_features, node_labels)
            print("Transform done")
        else:
            print("Normalize not train data")
            nodes_features, node_labels = self.scaler.transform(nodes_features, node_labels)
            print("Transform done")

        torchDataset=[]
        nb_nodes_in_simulations = dataset.get_simulations_sizes()
        start_index = 0
        # check alive
        t = dt.datetime.now()

        for nb_nodes_in_simulation in nb_nodes_in_simulations:
            #still alive?
            if dt.datetime.now() - t > dt.timedelta(seconds=60):
                print("Still alive - index : ", end_index)
                t = dt.datetime.now()
            end_index = start_index+nb_nodes_in_simulation
            simulation_positions = torch.tensor(position[start_index:end_index,:], dtype = torch.float) 
            simulation_features = torch.tensor(nodes_features[start_index:end_index,:], dtype = torch.float) 
            simulation_labels = torch.tensor(node_labels[start_index:end_index,:], dtype = torch.float) 
            simulation_surface = torch.tensor(surf_bool[start_index:end_index])

            # creating the skeleton
            clustroid_idx = skeleton_sampling(simulation_positions, k=1000, method=self.hparams['method'])
            skeleton_features = torch.clone(simulation_features[clustroid_idx,:])
            skeleton_pos = torch.clone(simulation_positions[clustroid_idx,:])

            sampleData=Data(pos=simulation_positions,
                            x=simulation_features, 
                            y=simulation_labels,
                            surf = simulation_surface.bool(),
                            skeleton_features = skeleton_features,
                            skeleton_pos = skeleton_pos)
            torchDataset.append(sampleData)
            start_index += nb_nodes_in_simulation
        
        return torchDataset

    def train(self,train_dataset, save_path=None):
        train_dataset = self.process_dataset(dataset=train_dataset,training=True)
        print("Start training")
        model = global_train(self.device, train_dataset, self.model, self.hparams,criterion = 'L1Smooth')
        print("Training done")

    def predict(self,dataset,**kwargs):
        print(dataset)
        test_dataset = self.process_dataset(dataset=dataset,training=False)
        self.model.eval()
        avg_loss_per_var = np.zeros(4)
        avg_loss = 0
        avg_loss_surf_var = np.zeros(4)
        avg_loss_vol_var = np.zeros(4)
        avg_loss_surf = 0
        avg_loss_vol = 0
        iterNum = 0

        predictions=[]
        with torch.no_grad():
            # print(len(test_dataset))
            for i, data in enumerate(test_dataset):
                # print(i)
                data_clone = data.clone()
                data_clone = data_clone.to(self.device)

                X = torch.arange(data_clone.x.shape[0]).reshape(-1,1)
                batch_indices, r = data_batching(X, batch_size = self.hparams["batch_size"])

                out = torch.empty(size=(0,4)).to(self.device)
                for i in range(len(batch_indices)):
                    batch_id = batch_indices[i]
                    data_batch = Data(pos = data_clone.pos[batch_id.squeeze()], \
                                                      x = data_clone.x[batch_id.squeeze()], \
                                                      y = data_clone.y[batch_id.squeeze()], \
                                                      surf = data_clone.surf[batch_id.squeeze()], \
                                                      skeleton_features = data_clone.skeleton_features, \
                                                      skeleton_pos = data_clone.skeleton_pos)
                    batch_out = self.model(data_batch.x, data_batch.skeleton_features)
                    out = torch.cat([out, batch_out], dim=0)
                
                print("out shape before slicing", out.shape)
                # removing the duplicates from the output
                if r>0:
                    out = out[:-r,:]

                print("out shape after slicing", out.shape)
                targets = data.y.to(self.device)
                print("target shape", out.shape)
                loss_criterion = nn.MSELoss(reduction = 'none')

                # TODO: RuntimeError: The size of tensor a (150967) must match the size of tensor b (179033) at non-singleton dimension 0
                loss_per_var = loss_criterion(out, targets).mean(dim = 0)
                loss = loss_per_var.mean()
                loss_surf_var = loss_criterion(out[data_clone.surf, :], targets[data_clone.surf, :]).mean(dim = 0)
                loss_vol_var = loss_criterion(out[~data_clone.surf, :], targets[~data_clone.surf, :]).mean(dim = 0)
                loss_surf = loss_surf_var.mean()
                loss_vol = loss_vol_var.mean()  

                avg_loss_per_var += loss_per_var.cpu().numpy()
                avg_loss += loss.cpu().numpy()
                avg_loss_surf_var += loss_surf_var.cpu().numpy()
                avg_loss_vol_var += loss_vol_var.cpu().numpy()
                avg_loss_surf += loss_surf.cpu().numpy()
                avg_loss_vol += loss_vol.cpu().numpy()  
                iterNum += 1

                out = out.cpu().data.numpy()
                prediction = self._post_process(out)
                predictions.append(prediction)
        print("Results for test")
        print(avg_loss/iterNum, avg_loss_per_var/iterNum, avg_loss_surf_var/iterNum, avg_loss_vol_var/iterNum, avg_loss_surf/iterNum, avg_loss_vol/iterNum)
        predictions= np.vstack(predictions)
        predictions = dataset.reconstruct_output(predictions)
        return predictions

    def _post_process(self, data):
        try:
            processed = self.scaler.inverse_transform(data)
        except TypeError:
            processed = self.scaler.inverse_transform(data.cpu())
        return processed


def global_train(device, train_dataset, network, hparams, criterion = 'L1Smooth', reg = 1):
    model = network.to(device)
<<<<<<< HEAD
    optimizer = torch.optim.Adam(model.parameters(), lr = hparams['lr'])    
=======
    optimizer = torch.optim.Adam(model.parameters(), lr = hparams['lr'])
>>>>>>> 1990deea
    start = time.time()

    train_loss_surf_list = []
    train_loss_vol_list = []
    loss_surf_var_list = []
    loss_vol_var_list = []

    pbar_train = tqdm(range(hparams['nb_epochs']), position=0)
    epoch_nb = 0

    # min_batch_size = calculate_min_batch_size(train_dataset, hparams['batch_size'])

    # If we don't have a subsampling value, we use the whole dataset
    if hparams['subsampling'] == "None":
        train_dataset_sampled = []
        for data in train_dataset:
                data_clone = data.clone()
                X = torch.arange(data_clone.x.shape[0]).reshape(-1,1)
                batch_indices, r = data_batching(X, batch_size = hparams["batch_size"])

                for batch_id in batch_indices:
                    new_data = Data(pos = data_clone.pos[batch_id.squeeze()], \
                                                        x = data_clone.x[batch_id.squeeze()], \
                                                        y = data_clone.y[batch_id.squeeze()], \
                                                        surf = data_clone.surf[batch_id.squeeze()], \
                                                        skeleton_features = data_clone.skeleton_features, \
                                                        skeleton_pos = data_clone.skeleton_pos)
                    train_dataset_sampled.append(new_data)
        train_loader = DataLoader(train_dataset_sampled, batch_size = hparams["dataloader_batch_size"], shuffle = True, drop_last=False)
        del(train_dataset_sampled)

        total_steps = len(train_loader) * hparams['nb_epochs']
        lr_scheduler = torch.optim.lr_scheduler.OneCycleLR(
            optimizer,
            max_lr = hparams['lr'],
            total_steps = total_steps,
        )
    else:
        iterations_per_simulation = hparams["subsampling"]//hparams["batch_size"]
        if hparams["subsampling"]%hparams["batch_size"] != 0: iterations_per_simulation += 1
        total_steps = len(train_dataset) * iterations_per_simulation
        total_steps = total_steps//hparams["dataloader_batch_size"]
        if total_steps%hparams["dataloader_batch_size"] != 0: total_steps += 1
        total_steps = total_steps * hparams['nb_epochs']
        
        lr_scheduler = torch.optim.lr_scheduler.OneCycleLR(
                optimizer,
                max_lr = hparams['lr'],
                total_steps = total_steps,
            )

    for epoch in pbar_train:
        epoch_nb += 1
        print('Epoch: ', epoch_nb)

        # If we have a subsampling value, we sample a new random dataset at each epoch
        if hparams['subsampling'] != "None":
            train_dataset_sampled = []
            for data in train_dataset:
                data_sampled = data.clone()
                idx = random.sample(range(data_sampled.x.size(0)), hparams['subsampling'])
                idx = torch.tensor(idx)

                data_sampled.pos = data_sampled.pos[idx]
                data_sampled.x = data_sampled.x[idx]
                data_sampled.y = data_sampled.y[idx]
                data_sampled.surf = data_sampled.surf[idx]

                train_dataset_sampled.append(data_sampled)

                X = torch.arange(data_sampled.x.shape[0]).reshape(-1,1)
                batch_indices, r = data_batching(X, batch_size = hparams["batch_size"])
                # batch_indices = batch_indices[:min_batch_size]

                for batch_id in batch_indices:
                    new_data = Data(pos=data_sampled.pos[batch_id.squeeze()], \
                                                    x=data_sampled.x[batch_id.squeeze()], \
                                                    y=data_sampled.y[batch_id.squeeze()], \
                                                    surf=data_sampled.surf[batch_id.squeeze()], \
                                                    skeleton_features=data_sampled.skeleton_features, \
                                                    skeleton_pos=data_sampled.skeleton_pos)
                    train_dataset_sampled.append(new_data)
<<<<<<< HEAD
            train_loader = DataLoader(train_dataset_sampled, batch_size = hparams["dataloader_batch_size"], shuffle = True, drop_last=False)
            del(train_dataset_sampled)
=======
        else:
            for data in train_dataset:
                data_sampled = data.clone()
                X = torch.arange(data_sampled.x.shape[0]).reshape(-1,1)
                batch_indices, r = data_batching(X, batch_size = hparams["batch_size"])
                # batch_indices = batch_indices[:min_batch_size]

                for batch_id in batch_indices:
                    new_data = Data(pos = data_sampled.pos[batch_id.squeeze()], \
                                                        x = data_sampled.x[batch_id.squeeze()], \
                                                        y = data_sampled.y[batch_id.squeeze()], \
                                                        surf = data_sampled.surf[batch_id.squeeze()], \
                                                        skeleton_features = data_sampled.skeleton_features, \
                                                        skeleton_pos = data_sampled.skeleton_pos)
                    train_dataset_sampled.append(new_data)
        train_loader = DataLoader(train_dataset_sampled, batch_size = 1, shuffle = True, drop_last=True)
        del(train_dataset_sampled)
>>>>>>> 1990deea

        method = hparams["method"]
        lr_scheduler = torch.optim.lr_scheduler.OneCycleLR(
            optimizer,
            max_lr=hparams['lr'],
            total_steps=(len(train_loader) + 1) * hparams['nb_epochs'],
        )
        train_loss, _, loss_surf_var, loss_vol_var, loss_surf, loss_vol = train_model(device, model, train_loader, optimizer, lr_scheduler, criterion, reg=reg, method=method)        
        if criterion == 'MSE_weighted':
            train_loss = reg*loss_surf + loss_vol
        del(train_loader)

        train_loss_surf_list.append(loss_surf)
        train_loss_vol_list.append(loss_vol)
        loss_surf_var_list.append(loss_surf_var)
        loss_vol_var_list.append(loss_vol_var)

    loss_surf_var_list = np.array(loss_surf_var_list)
    loss_vol_var_list = np.array(loss_vol_var_list)

    return model


def train_model(device, model, train_loader, optimizer, scheduler, criterion='L1Smooth', reg: Union[int, None]=1.0, method="kmeans"):
    model.train()
    avg_loss_per_var = torch.zeros(4, device = device)
    avg_loss = 0
    avg_loss_surf_var = torch.zeros(4, device = device)
    avg_loss_vol_var = torch.zeros(4, device = device)
    avg_loss_surf = 0
    avg_loss_vol = 0
    iterNum = 0

    # defining the loss function
    loss_criterion = nn.MSELoss(reduction = 'none')
    if criterion == 'MSE':
        loss_criterion = nn.MSELoss(reduction = 'none')
    elif criterion == 'MAE':
        loss_criterion = nn.L1Loss(reduction = 'none')
    elif criterion == 'L1Smooth':
        loss_criterion = smoothL1
    print(f"Using {criterion} as loss function")

    for i, data in tqdm(enumerate(train_loader)):
        data_clone = data.clone()
        data_clone = data_clone.to(device)   
        optimizer.zero_grad()

        out = model(data_clone.x, data_clone.skeleton_features)
        targets = data_clone.y
        
        loss_per_var = loss_criterion(out, targets).mean(dim = 0)
        total_loss = loss_per_var.mean()
        loss_surf_var = loss_criterion(out[data_clone.surf, :], targets[data_clone.surf, :]).mean(dim = 0)
        loss_vol_var = loss_criterion(out[~data_clone.surf, :], targets[~data_clone.surf, :]).mean(dim = 0)
        loss_surf = loss_surf_var.mean()
        loss_vol = loss_vol_var.mean()

        if (reg is not None):            
            (loss_vol + reg*loss_surf).backward()           
        else:
            total_loss.backward()
        
        optimizer.step()
        scheduler.step()
        avg_loss_per_var += loss_per_var
        avg_loss += total_loss
        avg_loss_surf_var += loss_surf_var
        avg_loss_vol_var += loss_vol_var
        avg_loss_surf += loss_surf
        avg_loss_vol += loss_vol 
        iterNum += 1

    return  avg_loss.cpu().data.numpy()/iterNum,            \
            avg_loss_per_var.cpu().data.numpy()/iterNum,    \
            avg_loss_surf_var.cpu().data.numpy()/iterNum,   \
            avg_loss_vol_var.cpu().data.numpy()/iterNum,    \
            avg_loss_surf.cpu().data.numpy()/iterNum,       \
            avg_loss_vol.cpu().data.numpy()/iterNum<|MERGE_RESOLUTION|>--- conflicted
+++ resolved
@@ -361,11 +361,7 @@
 
 def global_train(device, train_dataset, network, hparams, criterion = 'L1Smooth', reg = 1):
     model = network.to(device)
-<<<<<<< HEAD
     optimizer = torch.optim.Adam(model.parameters(), lr = hparams['lr'])    
-=======
-    optimizer = torch.optim.Adam(model.parameters(), lr = hparams['lr'])
->>>>>>> 1990deea
     start = time.time()
 
     train_loss_surf_list = []
@@ -448,28 +444,8 @@
                                                     skeleton_features=data_sampled.skeleton_features, \
                                                     skeleton_pos=data_sampled.skeleton_pos)
                     train_dataset_sampled.append(new_data)
-<<<<<<< HEAD
             train_loader = DataLoader(train_dataset_sampled, batch_size = hparams["dataloader_batch_size"], shuffle = True, drop_last=False)
             del(train_dataset_sampled)
-=======
-        else:
-            for data in train_dataset:
-                data_sampled = data.clone()
-                X = torch.arange(data_sampled.x.shape[0]).reshape(-1,1)
-                batch_indices, r = data_batching(X, batch_size = hparams["batch_size"])
-                # batch_indices = batch_indices[:min_batch_size]
-
-                for batch_id in batch_indices:
-                    new_data = Data(pos = data_sampled.pos[batch_id.squeeze()], \
-                                                        x = data_sampled.x[batch_id.squeeze()], \
-                                                        y = data_sampled.y[batch_id.squeeze()], \
-                                                        surf = data_sampled.surf[batch_id.squeeze()], \
-                                                        skeleton_features = data_sampled.skeleton_features, \
-                                                        skeleton_pos = data_sampled.skeleton_pos)
-                    train_dataset_sampled.append(new_data)
-        train_loader = DataLoader(train_dataset_sampled, batch_size = 1, shuffle = True, drop_last=True)
-        del(train_dataset_sampled)
->>>>>>> 1990deea
 
         method = hparams["method"]
         lr_scheduler = torch.optim.lr_scheduler.OneCycleLR(
